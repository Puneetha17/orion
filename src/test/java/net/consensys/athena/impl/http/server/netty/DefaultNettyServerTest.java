package net.consensys.athena.impl.http.server.netty;

import static java.util.Optional.empty;
import static java.util.Optional.of;
import static org.junit.Assert.assertEquals;

import net.consensys.athena.api.cmd.AthenaRouter;
import net.consensys.athena.impl.http.server.Serializer;
import net.consensys.athena.impl.network.MemoryNetworkNodes;

import java.io.BufferedReader;
import java.io.DataOutputStream;
import java.io.IOException;
import java.io.InputStreamReader;
import java.net.HttpURLConnection;
import java.net.ServerSocket;
import java.net.URL;

import com.fasterxml.jackson.databind.ObjectMapper;
import com.fasterxml.jackson.dataformat.cbor.CBORFactory;
import org.junit.Test;

public class DefaultNettyServerTest {

  @Test
  public void testStartWillStartTheServerAndListenOnHttpPortFromSettings()
      throws IOException, InterruptedException {
    int port = getPortWithNothingRunningOnIt();
    NettySettings settings =
        new NettySettings(
            empty(),
            of(port),
            empty(),
<<<<<<< HEAD
            new AthenaRouter(),
            new Serializer(new ObjectMapper(), new ObjectMapper(new CBORFactory())));
=======
            new AthenaRouter(new MemoryNetworkNodes()),
            new Serializer(new ObjectMapper()));
>>>>>>> 8bf11b6b
    NettyServer server = new DefaultNettyServer(settings);
    server.start();
    URL url = new URL("http://localhost:" + port + "/upcheck");
    HttpURLConnection con = (HttpURLConnection) url.openConnection();
    con.setDoOutput(true);

    con.setRequestMethod("GET");
    DataOutputStream out = new DataOutputStream(con.getOutputStream());
    out.flush();
    out.close();
    BufferedReader in = new BufferedReader(new InputStreamReader(con.getInputStream()));
    String inputLine = in.readLine();
    assertEquals("I'm up!", inputLine);
  }

  private int getPortWithNothingRunningOnIt() throws IOException {
    ServerSocket socket = new ServerSocket(0);
    int port = socket.getLocalPort();
    socket.close();
    return port;
  }
}<|MERGE_RESOLUTION|>--- conflicted
+++ resolved
@@ -31,13 +31,8 @@
             empty(),
             of(port),
             empty(),
-<<<<<<< HEAD
-            new AthenaRouter(),
+            new AthenaRouter(new MemoryNetworkNodes()),
             new Serializer(new ObjectMapper(), new ObjectMapper(new CBORFactory())));
-=======
-            new AthenaRouter(new MemoryNetworkNodes()),
-            new Serializer(new ObjectMapper()));
->>>>>>> 8bf11b6b
     NettyServer server = new DefaultNettyServer(settings);
     server.start();
     URL url = new URL("http://localhost:" + port + "/upcheck");
