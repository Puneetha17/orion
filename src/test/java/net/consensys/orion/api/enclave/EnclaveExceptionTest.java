package net.consensys.orion.api.enclave;

import static org.junit.Assert.*;

import net.consensys.orion.api.exception.OrionErrorCode;

import org.junit.Test;

public class EnclaveExceptionTest {

  @Test
  public void implementationOfRuntimeInterface() {
    assertTrue(RuntimeException.class.isAssignableFrom(EnclaveException.class));
  }

  @Test
<<<<<<< HEAD
  public void testConstruction() {
    final String message = "This is the cause";
    final EnclaveException exception =
        new EnclaveException(OrionErrorCode.ENCLAVE_CREATE_KEY_PAIR, message);
=======
  public void construction() {
    String message = "This is the cause";
    EnclaveException exception = new EnclaveException(message);
>>>>>>> 548d05f9
    assertEquals(message, exception.getMessage());
    assertEquals(OrionErrorCode.ENCLAVE_CREATE_KEY_PAIR, exception.code());

    final Throwable cause = new Throwable();
    final EnclaveException anotherException =
        new EnclaveException(OrionErrorCode.ENCLAVE_STORAGE_ENCRYPT, cause);
    assertEquals(cause, anotherException.getCause());
    assertEquals(OrionErrorCode.ENCLAVE_STORAGE_ENCRYPT, anotherException.code());
  }
}<|MERGE_RESOLUTION|>--- conflicted
+++ resolved
@@ -14,16 +14,10 @@
   }
 
   @Test
-<<<<<<< HEAD
-  public void testConstruction() {
+  public void construction() {
     final String message = "This is the cause";
     final EnclaveException exception =
         new EnclaveException(OrionErrorCode.ENCLAVE_CREATE_KEY_PAIR, message);
-=======
-  public void construction() {
-    String message = "This is the cause";
-    EnclaveException exception = new EnclaveException(message);
->>>>>>> 548d05f9
     assertEquals(message, exception.getMessage());
     assertEquals(OrionErrorCode.ENCLAVE_CREATE_KEY_PAIR, exception.code());
 
