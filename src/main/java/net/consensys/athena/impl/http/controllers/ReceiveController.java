--- conflicted
+++ resolved
@@ -1,12 +1,7 @@
 package net.consensys.athena.impl.http.controllers;
 
-<<<<<<< HEAD
+import static net.consensys.athena.impl.http.data.Result.notFound;
 import static net.consensys.athena.impl.http.data.Result.ok;
-=======
-import static net.consensys.athena.impl.http.server.Result.internalServerError;
-import static net.consensys.athena.impl.http.server.Result.notFound;
-import static net.consensys.athena.impl.http.server.Result.ok;
->>>>>>> 8bf11b6b
 
 import net.consensys.athena.api.enclave.Enclave;
 import net.consensys.athena.api.enclave.EncryptedPayload;
@@ -44,33 +39,13 @@
   }
 
   @Override
-<<<<<<< HEAD
-  public Class<?> expectedRequest() {
-    return ReceiveRequest.class;
-  }
-=======
-  public Result handle(FullHttpRequest request) {
-    // TODO @gbotrel: validate request
-    try {
-      // retrieves the encrypted payload from DB, using provided key
-      ReceiveRequest receiveRequest =
-          serializer.deserialize(request.content().array(), ContentType.JSON, ReceiveRequest.class);
-      StorageId key = new SimpleStorage(receiveRequest.key);
-      Optional<StorageData> data = storage.get(key);
-      if (!data.isPresent()) {
-        // TODO log error
-        return notFound(contentType, "Error: unable to retrieve payload");
-      }
->>>>>>> 8bf11b6b
-
-  @Override
   public Result handle(Request request) throws Exception {
     // retrieves the encrypted payload from DB, using provided key
     ReceiveRequest receiveRequest = request.getPayload();
     StorageId key = new SimpleStorage(receiveRequest.key);
     Optional<StorageData> data = storage.get(key);
     if (!data.isPresent()) {
-      throw new IllegalArgumentException("unable to retrieve payload for provided key");
+      return notFound("Error: unable to retrieve payload");
     }
 
     // first, let's build a EncryptedPayload from data
