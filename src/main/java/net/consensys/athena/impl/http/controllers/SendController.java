package net.consensys.athena.impl.http.controllers;

<<<<<<< HEAD
import static net.consensys.athena.impl.http.server.Result.internalServerError;
import static net.consensys.athena.impl.http.server.Result.notImplemented;
=======
import static net.consensys.athena.impl.http.data.Result.notImplemented;
>>>>>>> 99bdb041

import net.consensys.athena.api.enclave.Enclave;
import net.consensys.athena.api.storage.Storage;
import net.consensys.athena.impl.http.data.ContentType;
import net.consensys.athena.impl.http.data.Request;
import net.consensys.athena.impl.http.data.Result;
import net.consensys.athena.impl.http.server.Controller;
<<<<<<< HEAD
import net.consensys.athena.impl.http.server.Result;
import net.consensys.athena.impl.http.server.Serializer;

import java.security.PublicKey;

import io.netty.handler.codec.http.FullHttpRequest;
=======
>>>>>>> 99bdb041

/** Send a base64 encoded payload to encrypt. */
public class SendController implements Controller {
  private final Enclave enclave;
  private final Storage storage;
  private final ContentType contentType;
  private final Serializer serializer;

  public SendController(
      Enclave enclave, Storage storage, ContentType contentType, Serializer serializer) {
    this.enclave = enclave;
    this.storage = storage;
    this.contentType = contentType;
    this.serializer = serializer;
  }

  @Override
<<<<<<< HEAD
  public Result handle(FullHttpRequest request) {
    try {
      // read request
      SendRequest sendRequest =
          serializer.deserialize(request.content().array(), ContentType.JSON, SendRequest.class);
    } catch (Exception e) {
      e.printStackTrace();
      return internalServerError(contentType);
    }
    // if request.from == null, use default node public key as "from"
    // to = to + [nodeAlwaysSendTo] --> default pub key to always send to
    // if to == null, set to to self public key
    // TODO : that's a port from original Haskell code --> shouldn't we just validate the send request ? if to is set, we sent to "to", if not, we  return error ?
    // convert payload from b64 to bytes
    // encryptedPayload = enclave.encrypt(sendRequest.payload, from, to);
    // toReturn = storage.store(encryptedPayload);
    // if [to] is not only self, propagate payload to receipients
    // for each t in [to], find the matching IP from public key, and call the /push API with the encryptedPayload
    return notImplemented(contentType);
=======
  public Result handle(Request request) {
    return notImplemented();
>>>>>>> 99bdb041
  }

  static class SendRequest {
    String payload; // b64 encoded
    PublicKey from;
    PublicKey[] to;
  }

  static class SendResponse {
    String key; // b64 digest key result from encrypted payload storage operation
  }
}<|MERGE_RESOLUTION|>--- conflicted
+++ resolved
@@ -1,11 +1,6 @@
 package net.consensys.athena.impl.http.controllers;
 
-<<<<<<< HEAD
-import static net.consensys.athena.impl.http.server.Result.internalServerError;
-import static net.consensys.athena.impl.http.server.Result.notImplemented;
-=======
 import static net.consensys.athena.impl.http.data.Result.notImplemented;
->>>>>>> 99bdb041
 
 import net.consensys.athena.api.enclave.Enclave;
 import net.consensys.athena.api.storage.Storage;
@@ -13,15 +8,9 @@
 import net.consensys.athena.impl.http.data.Request;
 import net.consensys.athena.impl.http.data.Result;
 import net.consensys.athena.impl.http.server.Controller;
-<<<<<<< HEAD
-import net.consensys.athena.impl.http.server.Result;
 import net.consensys.athena.impl.http.server.Serializer;
 
 import java.security.PublicKey;
-
-import io.netty.handler.codec.http.FullHttpRequest;
-=======
->>>>>>> 99bdb041
 
 /** Send a base64 encoded payload to encrypt. */
 public class SendController implements Controller {
@@ -39,16 +28,8 @@
   }
 
   @Override
-<<<<<<< HEAD
-  public Result handle(FullHttpRequest request) {
-    try {
-      // read request
-      SendRequest sendRequest =
-          serializer.deserialize(request.content().array(), ContentType.JSON, SendRequest.class);
-    } catch (Exception e) {
-      e.printStackTrace();
-      return internalServerError(contentType);
-    }
+  public Result handle(Request request) {
+    SendRequest sendRequest = request.getPayload();
     // if request.from == null, use default node public key as "from"
     // to = to + [nodeAlwaysSendTo] --> default pub key to always send to
     // if to == null, set to to self public key
@@ -58,11 +39,7 @@
     // toReturn = storage.store(encryptedPayload);
     // if [to] is not only self, propagate payload to receipients
     // for each t in [to], find the matching IP from public key, and call the /push API with the encryptedPayload
-    return notImplemented(contentType);
-=======
-  public Result handle(Request request) {
     return notImplemented();
->>>>>>> 99bdb041
   }
 
   static class SendRequest {
