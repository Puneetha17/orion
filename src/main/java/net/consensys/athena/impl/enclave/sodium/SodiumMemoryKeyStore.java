--- conflicted
+++ resolved
@@ -35,16 +35,7 @@
   }
 
   @Override
-<<<<<<< HEAD
-  public PublicKey[] getNodeKeys() {
-    return new PublicKey[0];
-  }
-
-  @Override
-  public PublicKey[] getAlwaysSendTo() {
-=======
   public PublicKey[] alwaysSendTo() {
->>>>>>> e1459f5a
     return new PublicKey[0];
   }
 }