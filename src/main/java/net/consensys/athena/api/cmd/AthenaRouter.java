--- conflicted
+++ resolved
@@ -61,17 +61,10 @@
         return new UpcheckController();
       }
       if (uri.getPath().startsWith("/sendraw")) {
-<<<<<<< HEAD
-        return new SendController(enclave, storage, ContentType.TEXT, networkNodes, serializer);
-      }
-      if (uri.getPath().startsWith("/receiveraw")) {
-        return new ReceiveController(enclave, storage, ContentType.TEXT, serializer);
-=======
-        return new SendController(enclave, storage, ContentType.BINARY);
+        return new SendController(enclave, storage, ContentType.BINARY, networkNodes, serializer);
       }
       if (uri.getPath().startsWith("/receiveraw")) {
         return new ReceiveController(enclave, storage, ContentType.BINARY, serializer);
->>>>>>> 0637114b
       }
       if (uri.getPath().startsWith("/send")) {
         return new SendController(enclave, storage, ContentType.JSON, networkNodes, serializer);
