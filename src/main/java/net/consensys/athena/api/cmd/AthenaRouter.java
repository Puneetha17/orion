package net.consensys.athena.api.cmd;

import net.consensys.athena.api.enclave.Enclave;
import net.consensys.athena.api.network.NetworkNodes;
import net.consensys.athena.api.storage.KeyValueStore;
import net.consensys.athena.api.storage.Storage;
import net.consensys.athena.api.storage.StorageIdBuilder;
import net.consensys.athena.impl.enclave.BouncyCastleEnclave;
import net.consensys.athena.impl.http.controllers.DeleteController;
import net.consensys.athena.impl.http.controllers.PartyInfoController;
import net.consensys.athena.impl.http.controllers.PushController;
import net.consensys.athena.impl.http.controllers.ReceiveController;
import net.consensys.athena.impl.http.controllers.ResendController;
import net.consensys.athena.impl.http.controllers.SendController;
import net.consensys.athena.impl.http.controllers.UpcheckController;
import net.consensys.athena.impl.http.data.ContentType;
import net.consensys.athena.impl.http.server.Controller;
import net.consensys.athena.impl.http.server.Router;
import net.consensys.athena.impl.http.server.Serializer;
import net.consensys.athena.impl.storage.Sha512_256StorageIdBuilder;
import net.consensys.athena.impl.storage.StorageKeyValueStorageDelegate;
import net.consensys.athena.impl.storage.file.MapDbStorage;

import java.net.URI;
import java.net.URISyntaxException;

import com.fasterxml.jackson.databind.ObjectMapper;
import com.fasterxml.jackson.dataformat.cbor.CBORFactory;
import io.netty.handler.codec.http.HttpRequest;

public class AthenaRouter implements Router {

  private static final Enclave ENCLAVE = new BouncyCastleEnclave();
  private static final StorageIdBuilder KEY_BUILDER = new Sha512_256StorageIdBuilder(ENCLAVE);
  private static final KeyValueStore KEY_VALUE_STORE = new MapDbStorage("routerdb");
  private static final Storage STORAGE =
      new StorageKeyValueStorageDelegate(KEY_VALUE_STORE, KEY_BUILDER);
<<<<<<< HEAD
  private static final Serializer SERIALIZER =
      new Serializer(new ObjectMapper(), new ObjectMapper(new CBORFactory()));
=======
  private static final Serializer SERIALIZER = new Serializer(new ObjectMapper());
  private static NetworkNodes networkNodes;

  public AthenaRouter(NetworkNodes info) {
    networkNodes = info;
  }
>>>>>>> 8bf11b6b

  @Override
  public Controller lookup(HttpRequest request) {
    try {
      URI uri = new URI(request.uri());
      if (uri.getPath().startsWith("/upcheck")) {
        return new UpcheckController();
      }
      if (uri.getPath().startsWith("/sendraw")) {
        return new SendController(ENCLAVE, STORAGE, ContentType.RAW);
      }
      if (uri.getPath().startsWith("/receiveraw")) {
        return new ReceiveController(ENCLAVE, STORAGE, ContentType.RAW, SERIALIZER);
      }
      if (uri.getPath().startsWith("/send")) {
        return new SendController(ENCLAVE, STORAGE, ContentType.JSON);
      }
      if (uri.getPath().startsWith("/receive")) {
        return new ReceiveController(ENCLAVE, STORAGE, ContentType.JSON, SERIALIZER);
      }
      if (uri.getPath().startsWith("/delete")) {
        return new DeleteController(STORAGE);
      }
      if (uri.getPath().startsWith("/resend")) {
        return new ResendController(ENCLAVE, STORAGE);
      }
      if (uri.getPath().startsWith("/partyinfo")) {
        return new PartyInfoController(networkNodes);
      }
      if (uri.getPath().startsWith("/push")) {
        return new PushController(STORAGE, SERIALIZER);
      }

      throw new RuntimeException("Unsupported uri: " + uri);
    } catch (URISyntaxException e) {
      throw new RuntimeException("Unable to handle request.", e);
    }
  }
}<|MERGE_RESOLUTION|>--- conflicted
+++ resolved
@@ -35,17 +35,13 @@
   private static final KeyValueStore KEY_VALUE_STORE = new MapDbStorage("routerdb");
   private static final Storage STORAGE =
       new StorageKeyValueStorageDelegate(KEY_VALUE_STORE, KEY_BUILDER);
-<<<<<<< HEAD
   private static final Serializer SERIALIZER =
       new Serializer(new ObjectMapper(), new ObjectMapper(new CBORFactory()));
-=======
-  private static final Serializer SERIALIZER = new Serializer(new ObjectMapper());
   private static NetworkNodes networkNodes;
 
   public AthenaRouter(NetworkNodes info) {
     networkNodes = info;
   }
->>>>>>> 8bf11b6b
 
   @Override
   public Controller lookup(HttpRequest request) {
