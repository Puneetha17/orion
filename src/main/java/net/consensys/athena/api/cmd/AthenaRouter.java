--- conflicted
+++ resolved
@@ -61,11 +61,7 @@
         return new UpcheckController();
       }
       if (uri.getPath().startsWith("/sendraw")) {
-<<<<<<< HEAD
-        return new SendController(enclave, storage, ContentType.RAW, networkNodes, serializer);
-=======
-        return new SendController(enclave, storage, ContentType.TEXT);
->>>>>>> 86a5caf9
+        return new SendController(enclave, storage, ContentType.TEXT, networkNodes, serializer);
       }
       if (uri.getPath().startsWith("/receiveraw")) {
         return new ReceiveController(enclave, storage, ContentType.TEXT, serializer);
