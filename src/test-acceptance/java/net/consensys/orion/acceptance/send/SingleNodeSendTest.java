package net.consensys.orion.acceptance.send;

<<<<<<< HEAD
import static org.junit.Assert.assertEquals;

import net.consensys.orion.acceptance.NodeUtils;
=======
import net.consensys.orion.acceptance.EthNodeStub;
import net.consensys.orion.acceptance.send.receive.SendReceiveUtil;
>>>>>>> 32aeea8c
import net.consensys.orion.api.cmd.Orion;
import net.consensys.orion.api.config.Config;
import net.consensys.orion.api.exception.OrionErrorCode;

import java.io.File;
import java.nio.file.FileVisitOption;
import java.nio.file.Files;
import java.nio.file.Path;
import java.nio.file.Paths;
import java.util.Comparator;
import java.util.concurrent.ExecutionException;

import junit.framework.AssertionFailedError;
import org.junit.After;
import org.junit.AfterClass;
import org.junit.Before;
import org.junit.BeforeClass;
import org.junit.Test;

/** Runs up a single node that communicates with itself. */
public class SingleNodeSendTest {

  private static final NodeUtils nodeUtils = new NodeUtils();
  private static final byte[] originalPayload = "another wonderful transaction".getBytes();

  private static final String PK_1_B_64 = "A1aVtMxLCUHmBVHXoZzzBgPbW/wj5axDpW9X8l91SGo=";
  private static final String PK_CORRUPTED = "A1aVtMxLCUHmBVHXoZzzBgPbW/wj5axDpW9X8l91SGoAAA=";
  private static final String PK_MISSING_PEER = "A1aVtMxLCUlNYL5EE7y3IdOnviftjiizpjRt+HTuFBs=";
  private static final String HOST_NAME = "127.0.0.1";

  private static String baseUrl;
<<<<<<< HEAD
=======
  private static String ethUrl;

>>>>>>> 32aeea8c
  private static Config config;
  private static int port;

  private Orion orionLauncher;

  @AfterClass
  public static void tearDownSingleNode() throws Exception {
    final Path rootPath = Paths.get("database");
    Files.walk(rootPath, FileVisitOption.FOLLOW_LINKS)
        .sorted(Comparator.reverseOrder())
        .map(Path::toFile)
        .forEach(File::delete);
  }

  @BeforeClass
  public static void setUpSingleNode() throws Exception {
<<<<<<< HEAD
    port = nodeUtils.freePort();

    baseUrl = nodeUtils.url(HOST_NAME, port);
=======
    final int port = utils.freePort();
    final int ethPort = utils.freePort();

    baseUrl = utils.url(HOST_NAME, port);
    ethUrl = utils.url(HOST_NAME, ethPort);
>>>>>>> 32aeea8c

    config =
        nodeUtils.nodeConfig(
            baseUrl,
            port,
            ethUrl,
            ethPort,
            "node1",
            baseUrl,
            "src/test-acceptance/resources/key1.pub\", \"src/test-acceptance/resources/key2.pub",
            "src/test-acceptance/resources/key1.key\", \"src/test-acceptance/resources/key2.key");
  }

  @Before
  public void setUp() throws ExecutionException, InterruptedException {
    orionLauncher = nodeUtils.startOrion(config);
  }

  @After
  public void tearDown() {
    orionLauncher.stop();
  }

  /** Try sending to a peer that does not exist. */
  @Test
  public void missingPeer() {
<<<<<<< HEAD
    final OrionClient orionNode = node();
=======
    final EthNodeStub orionClient = client();
>>>>>>> 32aeea8c

    final String response = sendTransactionExpectingError(orionNode, PK_1_B_64, PK_MISSING_PEER);

    assertError(OrionErrorCode.NODE_MISSING_PEER_URL, response);
  }

  /** Try sending to a peer using a corrupted public key (wrong length). */
  @Test
  public void corruptedPublicKey() {
<<<<<<< HEAD
    final OrionClient orionClient = node();
=======
    final EthNodeStub orionClient = client();
>>>>>>> 32aeea8c

    final String response = sendTransactionExpectingError(orionClient, PK_1_B_64, PK_CORRUPTED);

    assertError(OrionErrorCode.ENCLAVE_DECODE_PUBLIC_KEY, response);
  }

<<<<<<< HEAD
  private OrionClient node() {
    return nodeUtils.node(baseUrl);
=======
  private EthNodeStub client() {
    return utils.ethNode(ethUrl);
>>>>>>> 32aeea8c
  }

  /** Verifies the Orion error JSON matches the desired Orion code. */
  private void assertError(OrionErrorCode expected, String actual) {
<<<<<<< HEAD
    assertEquals(String.format("{\"error\":%s}", expected.code()), actual);
=======
    System.out.println(expected);
    System.out.println(actual);
    utils.assertError(expected, actual);
>>>>>>> 32aeea8c
  }

  private String sendTransactionExpectingError(
      EthNodeStub sender, String senderKey, String... recipientsKey) {
    return sender
        .sendExpectingError(originalPayload, senderKey, recipientsKey)
        .orElseThrow(AssertionFailedError::new);
  }
}<|MERGE_RESOLUTION|>--- conflicted
+++ resolved
@@ -1,13 +1,9 @@
 package net.consensys.orion.acceptance.send;
 
-<<<<<<< HEAD
 import static org.junit.Assert.assertEquals;
 
+import net.consensys.orion.acceptance.EthNodeStub;
 import net.consensys.orion.acceptance.NodeUtils;
-=======
-import net.consensys.orion.acceptance.EthNodeStub;
-import net.consensys.orion.acceptance.send.receive.SendReceiveUtil;
->>>>>>> 32aeea8c
 import net.consensys.orion.api.cmd.Orion;
 import net.consensys.orion.api.config.Config;
 import net.consensys.orion.api.exception.OrionErrorCode;
@@ -39,11 +35,8 @@
   private static final String HOST_NAME = "127.0.0.1";
 
   private static String baseUrl;
-<<<<<<< HEAD
-=======
   private static String ethUrl;
 
->>>>>>> 32aeea8c
   private static Config config;
   private static int port;
 
@@ -60,17 +53,12 @@
 
   @BeforeClass
   public static void setUpSingleNode() throws Exception {
-<<<<<<< HEAD
     port = nodeUtils.freePort();
+    final int port = nodeUtils.freePort();
+    final int ethPort = nodeUtils.freePort();
 
     baseUrl = nodeUtils.url(HOST_NAME, port);
-=======
-    final int port = utils.freePort();
-    final int ethPort = utils.freePort();
-
-    baseUrl = utils.url(HOST_NAME, port);
-    ethUrl = utils.url(HOST_NAME, ethPort);
->>>>>>> 32aeea8c
+    ethUrl = nodeUtils.url(HOST_NAME, ethPort);
 
     config =
         nodeUtils.nodeConfig(
@@ -97,11 +85,7 @@
   /** Try sending to a peer that does not exist. */
   @Test
   public void missingPeer() {
-<<<<<<< HEAD
-    final OrionClient orionNode = node();
-=======
-    final EthNodeStub orionClient = client();
->>>>>>> 32aeea8c
+    final EthNodeStub orionNode = node();
 
     final String response = sendTransactionExpectingError(orionNode, PK_1_B_64, PK_MISSING_PEER);
 
@@ -111,35 +95,20 @@
   /** Try sending to a peer using a corrupted public key (wrong length). */
   @Test
   public void corruptedPublicKey() {
-<<<<<<< HEAD
-    final OrionClient orionClient = node();
-=======
-    final EthNodeStub orionClient = client();
->>>>>>> 32aeea8c
+    final EthNodeStub orionNode = node();
 
-    final String response = sendTransactionExpectingError(orionClient, PK_1_B_64, PK_CORRUPTED);
+    final String response = sendTransactionExpectingError(orionNode, PK_1_B_64, PK_CORRUPTED);
 
     assertError(OrionErrorCode.ENCLAVE_DECODE_PUBLIC_KEY, response);
   }
 
-<<<<<<< HEAD
-  private OrionClient node() {
-    return nodeUtils.node(baseUrl);
-=======
-  private EthNodeStub client() {
-    return utils.ethNode(ethUrl);
->>>>>>> 32aeea8c
+  private EthNodeStub node() {
+    return nodeUtils.node(ethUrl);
   }
 
   /** Verifies the Orion error JSON matches the desired Orion code. */
   private void assertError(OrionErrorCode expected, String actual) {
-<<<<<<< HEAD
     assertEquals(String.format("{\"error\":%s}", expected.code()), actual);
-=======
-    System.out.println(expected);
-    System.out.println(actual);
-    utils.assertError(expected, actual);
->>>>>>> 32aeea8c
   }
 
   private String sendTransactionExpectingError(
