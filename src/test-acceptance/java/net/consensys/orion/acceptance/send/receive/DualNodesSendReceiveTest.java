--- conflicted
+++ resolved
@@ -44,17 +44,22 @@
 
   @BeforeClass
   public static void setUpDualNodes() throws Exception {
-<<<<<<< HEAD
     int firstNodePort = freePort();
+    int firstNodePrivacyPort = freePort();
     int secondNodePort = freePort();
+    int secondNodePrivacyPort = freePort();
 
-    firstNodeBaseUrl = url(HOST_NAME, firstNodePort);
-    secondNodeBaseUrl = url(HOST_NAME, secondNodePort);
+    String firstNodeBaseUrl = url(HOST_NAME, firstNodePort);
+    firstNodePrivacyUrl = url(HOST_NAME, firstNodePrivacyPort);
+    String secondNodeBaseUrl = url(HOST_NAME, secondNodePort);
+    secondNodePrivacyUrl = url(HOST_NAME, secondNodePrivacyPort);
 
     firstNodeConfig =
         nodeConfig(
             firstNodeBaseUrl,
             firstNodePort,
+            firstNodePrivacyUrl,
+            firstNodePrivacyPort,
             "node1",
             secondNodeBaseUrl,
             "src/test-acceptance/resources/key1.pub",
@@ -63,44 +68,12 @@
         nodeConfig(
             secondNodeBaseUrl,
             secondNodePort,
+            secondNodePrivacyUrl,
+            secondNodePrivacyPort,
             "node2",
             firstNodeBaseUrl,
             "src/test-acceptance/resources/key2.pub",
             "src/test-acceptance/resources/key2.key");
-=======
-    int firstNodePort = utils().freePort();
-    int firstNodePrivacyPort = utils().freePort();
-    int secondNodePort = utils().freePort();
-    int secondNodePrivacyPort = utils().freePort();
-
-    String firstNodeBaseUrl = utils().url(HOST_NAME, firstNodePort);
-    firstNodePrivacyUrl = utils().url(HOST_NAME, firstNodePrivacyPort);
-    String secondNodeBaseUrl = utils().url(HOST_NAME, secondNodePort);
-    secondNodePrivacyUrl = utils().url(HOST_NAME, secondNodePrivacyPort);
-
-    firstNodeConfig =
-        utils()
-            .nodeConfig(
-                firstNodeBaseUrl,
-                firstNodePort,
-                firstNodePrivacyUrl,
-                firstNodePrivacyPort,
-                "node1",
-                secondNodeBaseUrl,
-                "src/test-acceptance/resources/key1.pub",
-                "src/test-acceptance/resources/key1.key");
-    secondNodeConfig =
-        utils()
-            .nodeConfig(
-                secondNodeBaseUrl,
-                secondNodePort,
-                secondNodePrivacyUrl,
-                secondNodePrivacyPort,
-                "node2",
-                firstNodeBaseUrl,
-                "src/test-acceptance/resources/key2.pub",
-                "src/test-acceptance/resources/key2.key");
->>>>>>> 32aeea8c
   }
 
   @Before
@@ -117,8 +90,8 @@
 
   @Test
   public void receiverCanView() throws Exception {
-    final EthNodeStub firstNode = utils().ethNode(firstNodePrivacyUrl);
-    final EthNodeStub secondNode = utils().ethNode(secondNodePrivacyUrl);
+    final EthNodeStub firstNode = node(firstNodePrivacyUrl);
+    final EthNodeStub secondNode = node(secondNodePrivacyUrl);
     ensureNetworkDiscoveryOccurs();
 
     final String digest = sendTransaction(firstNode, PK_1_B_64, PK_2_B_64);
@@ -129,7 +102,7 @@
 
   @Test
   public void senderCanView() throws Exception {
-    final EthNodeStub firstNode = utils().ethNode(firstNodePrivacyUrl);
+    final EthNodeStub firstNode = node(firstNodePrivacyUrl);
     ensureNetworkDiscoveryOccurs();
 
     final String digest = sendTransaction(firstNode, PK_1_B_64, PK_2_B_64);
@@ -137,15 +110,4 @@
 
     assertTransaction(receivedPayload);
   }
-<<<<<<< HEAD
-
-  private OrionClient firstClient() {
-    return node(firstNodeBaseUrl);
-  }
-
-  private OrionClient secondClient() {
-    return node(secondNodeBaseUrl);
-  }
-=======
->>>>>>> 32aeea8c
 }